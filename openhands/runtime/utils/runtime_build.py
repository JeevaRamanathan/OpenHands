--- conflicted
+++ resolved
@@ -27,7 +27,6 @@
     if not os.path.isdir(temp_dir):
         raise RuntimeError(f'Temp directory {temp_dir} does not exist')
 
-<<<<<<< HEAD
     package_name = 'openhands-ai'
     dest_dir = os.path.join(temp_dir, 'code')
 
@@ -65,50 +64,6 @@
             shutil.copy2(src_file, dest_file)
 
     logger.info(f'Unpacked source code directory: {dest_dir}')
-=======
-    project_root = os.path.dirname(os.path.dirname(os.path.abspath(openhands.__file__)))
-    logger.info(f'Building source distribution using project root: {project_root}')
-
-    # Fetch the correct version from pyproject.toml
-    package_version = oh_version
-    tarball_filename = f'openhands_ai-{package_version}.tar.gz'
-    tarball_path = os.path.join(temp_dir, tarball_filename)
-
-    # Run "python -m build -s" on project_root to create project tarball directly in temp_dir
-    _cleaned_project_root = project_root.replace(
-        ' ', r'\ '
-    )  # escape spaces in the project root
-    result = subprocess.run(
-        f'python -m build -s -o "{temp_dir}" {_cleaned_project_root}',
-        shell=True,
-        stdout=subprocess.PIPE,
-        stderr=subprocess.PIPE,
-    )
-    logger.info(result.stdout.decode())
-    err_logs = result.stderr.decode()
-    if err_logs:
-        logger.error(err_logs)
-
-    if result.returncode != 0:
-        logger.error(f'Image build failed:\n{result}')
-        raise RuntimeError(f'Image build failed:\n{result}')
-
-    if not os.path.exists(tarball_path):
-        logger.error(f'Source distribution not found at {tarball_path}. (Do you need to run `make build`?)')
-        raise RuntimeError(f'Source distribution not found at {tarball_path}')
-    logger.info(f'Source distribution created at {tarball_path}')
-
-    # Unzip the tarball
-    shutil.unpack_archive(tarball_path, temp_dir)
-    # Remove the tarball
-    os.remove(tarball_path)
-    # Rename the directory containing the code to 'code'
-    os.rename(
-        os.path.join(temp_dir, f'openhands_ai-{package_version}'),
-        os.path.join(temp_dir, 'code'),
-    )
-    logger.info(f'Unpacked source code directory: {os.path.join(temp_dir, "code")}')
->>>>>>> 9d0e6a24
 
 
 def _generate_dockerfile(
