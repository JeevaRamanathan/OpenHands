--- conflicted
+++ resolved
@@ -281,10 +281,6 @@
                 self.delegateAction = None
 
                 # update delegate result observation
-<<<<<<< HEAD
-                obs: Observation = AgentDelegateObservation(outputs=outputs, content='')
-                self.event_stream.add_event(obs, EventSource.AGENT)
-=======
                 # TODO: replace this with AI-generated summary (#2395)
                 formatted_output = ', '.join(
                     f'{key}: {value}' for key, value in outputs.items()
@@ -293,8 +289,7 @@
                 obs: Observation = AgentDelegateObservation(
                     outputs=outputs, content=content
                 )
-                await self.event_stream.add_event(obs, EventSource.AGENT)
->>>>>>> 877d9ae7
+                self.event_stream.add_event(obs, EventSource.AGENT)
             return
 
         if self.state.num_of_chars > self.max_chars:
