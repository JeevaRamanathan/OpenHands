"""Bash-related tests for the EventStreamRuntime, which connects to the RuntimeClient running in the sandbox."""

import os

import pytest
from conftest import (
    TEST_IN_CI,
    _close_test_runtime,
    _get_sandbox_folder,
    _load_runtime,
)

from openhands.core.logger import openhands_logger as logger
from openhands.events.action import CmdRunAction
from openhands.events.observation import CmdOutputObservation

# ============================================================================================================================
# Bash-specific tests
# ============================================================================================================================


def _run_cmd_action(runtime, custom_command: str, keep_prompt=True):
    action = CmdRunAction(command=custom_command, keep_prompt=keep_prompt)
    logger.info(action, extra={'msg_type': 'ACTION'})
    obs = runtime.run_action(action)
    assert isinstance(obs, CmdOutputObservation)
    logger.info(obs, extra={'msg_type': 'OBSERVATION'})
    return obs


def test_bash_command_pexcept(temp_dir, box_class, run_as_openhands):
    runtime = _load_runtime(temp_dir, box_class, run_as_openhands)
    try:
        # We set env var PS1="\u@\h:\w $"
        # and construct the PEXCEPT prompt base on it.
        # When run `env`, bad implementation of CmdRunAction will be pexcepted by this
        # and failed to pexcept the right content, causing it fail to get error code.
        obs = runtime.run_action(CmdRunAction(command='env'))

        # For example:
        # 02:16:13 - openhands:DEBUG: client.py:78 - Executing command: env
        # 02:16:13 - openhands:DEBUG: client.py:82 - Command output: PYTHONUNBUFFERED=1
        # CONDA_EXE=/openhands/miniforge3/bin/conda
        # [...]
        # LC_CTYPE=C.UTF-8
        # PS1=\u@\h:\w $
        # 02:16:13 - openhands:DEBUG: client.py:89 - Executing command for exit code: env
        # 02:16:13 - openhands:DEBUG: client.py:92 - Exit code Output:
        # CONDA_DEFAULT_ENV=base

        # As long as the exit code is 0, the test will pass.
        assert isinstance(
            obs, CmdOutputObservation
        ), 'The observation should be a CmdOutputObservation.'
        assert obs.exit_code == 0, 'The exit code should be 0.'
    finally:
        _close_test_runtime(runtime)


def test_bash_timeout_and_keyboard_interrupt(temp_dir, box_class, run_as_openhands):
    runtime = _load_runtime(temp_dir, box_class, run_as_openhands)
    try:
        action = CmdRunAction(command='python -c "import time; time.sleep(10)"')
        action.timeout = 1
        obs = runtime.run_action(action)
        logger.info(obs, extra={'msg_type': 'OBSERVATION'})
        assert isinstance(obs, CmdOutputObservation)
        assert (
            '[Command timed out after 1 seconds. SIGINT was sent to interrupt it.]'
            in obs.content
        )
        assert 'KeyboardInterrupt' in obs.content

        # follow up command should not be affected
        action = CmdRunAction(command='ls')
        action.timeout = 1
        obs = runtime.run_action(action)
        assert isinstance(obs, CmdOutputObservation)
        assert obs.exit_code == 0
        logger.info(obs, extra={'msg_type': 'OBSERVATION'})
<<<<<<< HEAD
=======

        # run it again!
        action = CmdRunAction(command='python -c "import time; time.sleep(10)"')
        action.timeout = 1
        obs = runtime.run_action(action)
        assert isinstance(obs, CmdOutputObservation)
        assert (
            '[Command timed out after 1 seconds. SIGINT was sent to interrupt it.]'
            in obs.content
        )
        assert 'KeyboardInterrupt' in obs.content

        # things should still work
        action = CmdRunAction(command='ls')
        action.timeout = 1
        obs = runtime.run_action(action)
        assert isinstance(obs, CmdOutputObservation)
        assert obs.exit_code == 0
        assert '/workspace' in obs.content

    finally:
        _close_test_runtime(runtime)


def test_bash_pexcept_eof(temp_dir, box_class, run_as_openhands):
    runtime = _load_runtime(temp_dir, box_class, run_as_openhands)
    try:
        action = CmdRunAction(command='python3 -m http.server 8080')
        action.timeout = 1
        obs = runtime.run_action(action)
        logger.info(obs, extra={'msg_type': 'OBSERVATION'})
        assert isinstance(obs, CmdOutputObservation)
        assert obs.exit_code == 130  # script was killed by SIGINT
        assert 'Serving HTTP on 0.0.0.0 port 8080' in obs.content
        assert 'Keyboard interrupt received, exiting.' in obs.content

        action = CmdRunAction(command='ls')
        action.timeout = 1
        obs = runtime.run_action(action)
        logger.info(obs, extra={'msg_type': 'OBSERVATION'})
        assert isinstance(obs, CmdOutputObservation)
        assert obs.exit_code == 0
        assert '/workspace' in obs.content

        # run it again!
        action = CmdRunAction(command='python3 -m http.server 8080')
        action.timeout = 1
        obs = runtime.run_action(action)
        logger.info(obs, extra={'msg_type': 'OBSERVATION'})
        assert isinstance(obs, CmdOutputObservation)
        assert obs.exit_code == 130  # script was killed by SIGINT
        assert 'Serving HTTP on 0.0.0.0 port 8080' in obs.content
        assert 'Keyboard interrupt received, exiting.' in obs.content

        # things should still work
        action = CmdRunAction(command='ls')
        action.timeout = 1
        obs = runtime.run_action(action)
        assert isinstance(obs, CmdOutputObservation)
        assert obs.exit_code == 0
        assert '/workspace' in obs.content
    finally:
        _close_test_runtime(runtime)


def test_process_resistant_to_one_sigint(temp_dir, box_class, run_as_openhands):
    runtime = _load_runtime(temp_dir, box_class, run_as_openhands)
    try:
        # Create a bash script that ignores SIGINT up to 1 times
        script_content = """
#!/bin/bash
trap_count=0
trap 'echo "Caught SIGINT ($((++trap_count))/1), ignoring..."; [ $trap_count -ge 1 ] && trap - INT && exit' INT
while true; do
    echo "Still running..."
    sleep 1
done
        """.strip()

        with open(f'{temp_dir}/resistant_script.sh', 'w') as f:
            f.write(script_content)

        runtime.copy_to(
            os.path.join(temp_dir, 'resistant_script.sh'),
            runtime.config.workspace_mount_path_in_sandbox,
        )

        # Make the script executable
        action = CmdRunAction(command='chmod +x resistant_script.sh')
        obs = runtime.run_action(action)
        assert isinstance(obs, CmdOutputObservation)
        assert obs.exit_code == 0

        # Run the resistant script
        action = CmdRunAction(command='./resistant_script.sh')
        action.timeout = 5
        action.blocking = True
        logger.info(action, extra={'msg_type': 'ACTION'})
        obs = runtime.run_action(action)
        logger.info(obs, extra={'msg_type': 'OBSERVATION'})
        assert isinstance(obs, CmdOutputObservation)
        assert obs.exit_code == 0
        assert 'Still running...' in obs.content
        assert 'Caught SIGINT (1/1), ignoring...' in obs.content
        assert 'Stopped' not in obs.content
        assert (
            '[Command timed out after 5 seconds. SIGINT was sent to interrupt the command.]'
            in obs.content
        )

        # Normal command should still work
        action = CmdRunAction(command='ls')
        action.timeout = 10
        obs = runtime.run_action(action)
        assert isinstance(obs, CmdOutputObservation)
        assert obs.exit_code == 0
        assert '/workspace' in obs.content
        assert 'resistant_script.sh' in obs.content

    finally:
        _close_test_runtime(runtime)


def test_process_resistant_to_multiple_sigint(temp_dir, box_class, run_as_openhands):
    runtime = _load_runtime(temp_dir, box_class, run_as_openhands)
    try:
        # Create a bash script that ignores SIGINT up to 2 times
        script_content = """
#!/bin/bash
trap_count=0
trap 'echo "Caught SIGINT ($((++trap_count))/3), ignoring..."; [ $trap_count -ge 3 ] && trap - INT && exit' INT
while true; do
    echo "Still running..."
    sleep 1
done
        """.strip()

        with open(f'{temp_dir}/resistant_script.sh', 'w') as f:
            f.write(script_content)

        runtime.copy_to(
            os.path.join(temp_dir, 'resistant_script.sh'),
            runtime.config.workspace_mount_path_in_sandbox,
        )

        # Make the script executable
        action = CmdRunAction(command='chmod +x resistant_script.sh')
        obs = runtime.run_action(action)
        assert isinstance(obs, CmdOutputObservation)
        assert obs.exit_code == 0

        # Run the resistant script
        action = CmdRunAction(command='./resistant_script.sh')
        action.timeout = 2
        action.blocking = True
        logger.info(action, extra={'msg_type': 'ACTION'})
        obs = runtime.run_action(action)
        logger.info(obs, extra={'msg_type': 'OBSERVATION'})
        assert isinstance(obs, CmdOutputObservation)
        assert obs.exit_code == 0
        assert 'Still running...' in obs.content
        assert 'Caught SIGINT (1/3), ignoring...' in obs.content
        assert '[1]+' and 'Stopped' in obs.content
        assert (
            '[Command timed out after 2 seconds. SIGINT was sent to interrupt the command, but failed. The command was killed.]'
            in obs.content
        )

        # Normal command should still work
        action = CmdRunAction(command='ls')
        action.timeout = 10
        obs = runtime.run_action(action)
        assert isinstance(obs, CmdOutputObservation)
        assert obs.exit_code == 0
        assert '/workspace' in obs.content
        assert 'resistant_script.sh' in obs.content

>>>>>>> 508c55f1
    finally:
        _close_test_runtime(runtime)


def test_multiline_commands(temp_dir, box_class):
    runtime = _load_runtime(temp_dir, box_class)
    try:
        # single multiline command
        obs = _run_cmd_action(runtime, 'echo \\\n -e "foo"')
        assert obs.exit_code == 0, 'The exit code should be 0.'
        assert 'foo' in obs.content

        # test multiline echo
        obs = _run_cmd_action(runtime, 'echo -e "hello\nworld"')
        assert obs.exit_code == 0, 'The exit code should be 0.'
        assert 'hello\r\nworld' in obs.content

        # test whitespace
        obs = _run_cmd_action(runtime, 'echo -e "\\n\\n\\n"')
        assert obs.exit_code == 0, 'The exit code should be 0.'
        assert '\r\n\r\n\r\n' in obs.content
    finally:
        _close_test_runtime(runtime)


def test_multiple_multiline_commands(temp_dir, box_class, run_as_openhands):
    cmds = [
        'ls -l',
        'echo -e "hello\nworld"',
        """
echo -e "hello it\\'s me"
""".strip(),
        """
echo \\
    -e 'hello' \\
    -v
""".strip(),
        """
echo -e 'hello\\nworld\\nare\\nyou\\nthere?'
""".strip(),
        """
echo -e 'hello
world
are
you\\n
there?'
""".strip(),
        """
echo -e 'hello
world "
'
""".strip(),
    ]
    joined_cmds = '\n'.join(cmds)

    runtime = _load_runtime(temp_dir, box_class, run_as_openhands)
    try:
        obs = _run_cmd_action(runtime, joined_cmds)
        assert obs.exit_code == 0, 'The exit code should be 0.'

        assert 'total 0' in obs.content
        assert 'hello\r\nworld' in obs.content
        assert "hello it\\'s me" in obs.content
        assert 'hello -v' in obs.content
        assert 'hello\r\nworld\r\nare\r\nyou\r\nthere?' in obs.content
        assert 'hello\r\nworld\r\nare\r\nyou\r\n\r\nthere?' in obs.content
        assert 'hello\r\nworld "\r\n' in obs.content
    finally:
        _close_test_runtime(runtime)


def test_no_ps2_in_output(temp_dir, box_class, run_as_openhands):
    """Test that the PS2 sign is not added to the output of a multiline command."""
    runtime = _load_runtime(temp_dir, box_class, run_as_openhands)
    try:
        obs = _run_cmd_action(runtime, 'echo -e "hello\nworld"')
        assert obs.exit_code == 0, 'The exit code should be 0.'

        assert 'hello\r\nworld' in obs.content
        assert '>' not in obs.content
    finally:
        _close_test_runtime(runtime)


def test_multiline_command_loop(temp_dir, box_class):
    # https://github.com/All-Hands-AI/OpenHands/issues/3143
    init_cmd = """
mkdir -p _modules && \
for month in {01..04}; do
    for day in {01..05}; do
        touch "_modules/2024-${month}-${day}-sample.md"
    done
done
echo "created files"
"""
    follow_up_cmd = """
for file in _modules/*.md; do
    new_date=$(echo $file | sed -E 's/2024-(01|02|03|04)-/2024-/;s/2024-01/2024-08/;s/2024-02/2024-09/;s/2024-03/2024-10/;s/2024-04/2024-11/')
    mv "$file" "$new_date"
done
echo "success"
"""
    runtime = _load_runtime(temp_dir, box_class)
    try:
        obs = _run_cmd_action(runtime, init_cmd)
        assert obs.exit_code == 0, 'The exit code should be 0.'
        assert 'created files' in obs.content

        obs = _run_cmd_action(runtime, follow_up_cmd)
        assert obs.exit_code == 0, 'The exit code should be 0.'
        assert 'success' in obs.content
    finally:
        _close_test_runtime(runtime)


def test_cmd_run(temp_dir, box_class, run_as_openhands):
    runtime = _load_runtime(temp_dir, box_class, run_as_openhands)
    try:
        obs = _run_cmd_action(runtime, 'ls -l /openhands/workspace')
        assert obs.exit_code == 0

        obs = _run_cmd_action(runtime, 'ls -l')
        assert obs.exit_code == 0
        assert 'total 0' in obs.content

        obs = _run_cmd_action(runtime, 'mkdir test')
        assert obs.exit_code == 0

        obs = _run_cmd_action(runtime, 'ls -l')
        assert obs.exit_code == 0
        if run_as_openhands:
            assert 'openhands' in obs.content
        else:
            assert 'root' in obs.content
        assert 'test' in obs.content

        obs = _run_cmd_action(runtime, 'touch test/foo.txt')
        assert obs.exit_code == 0

        obs = _run_cmd_action(runtime, 'ls -l test')
        assert obs.exit_code == 0
        assert 'foo.txt' in obs.content

        # clean up: this is needed, since CI will not be
        # run as root, and this test may leave a file
        # owned by root
        _run_cmd_action(runtime, 'rm -rf test')
        assert obs.exit_code == 0
    finally:
        _close_test_runtime(runtime)


def test_run_as_user_correct_home_dir(temp_dir, box_class, run_as_openhands):
    runtime = _load_runtime(temp_dir, box_class, run_as_openhands)
    try:
        obs = _run_cmd_action(runtime, 'cd ~ && pwd')
        assert obs.exit_code == 0
        if run_as_openhands:
            assert '/home/openhands' in obs.content
        else:
            assert '/root' in obs.content
    finally:
        _close_test_runtime(runtime)


def test_multi_cmd_run_in_single_line(temp_dir, box_class):
    runtime = _load_runtime(temp_dir, box_class)
    try:
        obs = _run_cmd_action(runtime, 'pwd && ls -l')
        assert obs.exit_code == 0
        assert '/workspace' in obs.content
        assert 'total 0' in obs.content
    finally:
        _close_test_runtime(runtime)


def test_stateful_cmd(temp_dir, box_class):
    runtime = _load_runtime(temp_dir, box_class)
    sandbox_dir = _get_sandbox_folder(runtime)
    try:
        obs = _run_cmd_action(runtime, 'mkdir -p test')
        assert obs.exit_code == 0, 'The exit code should be 0.'

        obs = _run_cmd_action(runtime, 'cd test')
        assert obs.exit_code == 0, 'The exit code should be 0.'

        obs = _run_cmd_action(runtime, 'pwd')
        assert obs.exit_code == 0, 'The exit code should be 0.'
        assert f'{sandbox_dir}/test' in obs.content
    finally:
        _close_test_runtime(runtime)


def test_failed_cmd(temp_dir, box_class):
    runtime = _load_runtime(temp_dir, box_class)
    try:
        obs = _run_cmd_action(runtime, 'non_existing_command')
        assert obs.exit_code != 0, 'The exit code should not be 0 for a failed command.'
    finally:
        _close_test_runtime(runtime)


def _create_test_file(host_temp_dir):
    # Single file
    with open(os.path.join(host_temp_dir, 'test_file.txt'), 'w') as f:
        f.write('Hello, World!')


def test_copy_single_file(temp_dir, box_class):
    runtime = _load_runtime(temp_dir, box_class)
    try:
        sandbox_dir = _get_sandbox_folder(runtime)
        sandbox_file = os.path.join(sandbox_dir, 'test_file.txt')
        _create_test_file(temp_dir)
        runtime.copy_to(os.path.join(temp_dir, 'test_file.txt'), sandbox_dir)

        obs = _run_cmd_action(runtime, f'ls -alh {sandbox_dir}')
        assert obs.exit_code == 0
        assert 'test_file.txt' in obs.content

        obs = _run_cmd_action(runtime, f'cat {sandbox_file}')
        assert obs.exit_code == 0
        assert 'Hello, World!' in obs.content
    finally:
        _close_test_runtime(runtime)


def _create_host_test_dir_with_files(test_dir):
    logger.debug(f'creating `{test_dir}`')
    if not os.path.isdir(test_dir):
        os.makedirs(test_dir, exist_ok=True)
    logger.debug('creating test files in `test_dir`')
    with open(os.path.join(test_dir, 'file1.txt'), 'w') as f:
        f.write('File 1 content')
    with open(os.path.join(test_dir, 'file2.txt'), 'w') as f:
        f.write('File 2 content')


def test_copy_directory_recursively(temp_dir, box_class):
    runtime = _load_runtime(temp_dir, box_class)

    sandbox_dir = _get_sandbox_folder(runtime)
    try:
        temp_dir_copy = os.path.join(temp_dir, 'test_dir')
        # We need a separate directory, since temp_dir is mounted to /workspace
        _create_host_test_dir_with_files(temp_dir_copy)

        runtime.copy_to(temp_dir_copy, sandbox_dir, recursive=True)

        obs = _run_cmd_action(runtime, f'ls -alh {sandbox_dir}')
        assert obs.exit_code == 0
        assert 'test_dir' in obs.content
        assert 'file1.txt' not in obs.content
        assert 'file2.txt' not in obs.content

        obs = _run_cmd_action(runtime, f'ls -alh {sandbox_dir}/test_dir')
        assert obs.exit_code == 0
        assert 'file1.txt' in obs.content
        assert 'file2.txt' in obs.content

        obs = _run_cmd_action(runtime, f'cat {sandbox_dir}/test_dir/file1.txt')
        assert obs.exit_code == 0
        assert 'File 1 content' in obs.content
    finally:
        _close_test_runtime(runtime)


def test_copy_to_non_existent_directory(temp_dir, box_class):
    runtime = _load_runtime(temp_dir, box_class)
    try:
        sandbox_dir = _get_sandbox_folder(runtime)
        _create_test_file(temp_dir)
        runtime.copy_to(
            os.path.join(temp_dir, 'test_file.txt'), f'{sandbox_dir}/new_dir'
        )

        obs = _run_cmd_action(runtime, f'cat {sandbox_dir}/new_dir/test_file.txt')
        assert obs.exit_code == 0
        assert 'Hello, World!' in obs.content
    finally:
        _close_test_runtime(runtime)


def test_overwrite_existing_file(temp_dir, box_class):
    runtime = _load_runtime(temp_dir, box_class)
    try:
        sandbox_dir = _get_sandbox_folder(runtime)

        obs = _run_cmd_action(runtime, f'ls -alh {sandbox_dir}')
        assert obs.exit_code == 0

        obs = _run_cmd_action(runtime, f'touch {sandbox_dir}/test_file.txt')
        assert obs.exit_code == 0

        obs = _run_cmd_action(runtime, f'ls -alh {sandbox_dir}')
        assert obs.exit_code == 0

        obs = _run_cmd_action(runtime, f'cat {sandbox_dir}/test_file.txt')
        assert obs.exit_code == 0
        assert 'Hello, World!' not in obs.content

        _create_test_file(temp_dir)
        runtime.copy_to(os.path.join(temp_dir, 'test_file.txt'), sandbox_dir)

        obs = _run_cmd_action(runtime, f'cat {sandbox_dir}/test_file.txt')
        assert obs.exit_code == 0
        assert 'Hello, World!' in obs.content
    finally:
        _close_test_runtime(runtime)


def test_copy_non_existent_file(temp_dir, box_class):
    runtime = _load_runtime(temp_dir, box_class)
    try:
        sandbox_dir = _get_sandbox_folder(runtime)
        with pytest.raises(FileNotFoundError):
            runtime.copy_to(
                os.path.join(sandbox_dir, 'non_existent_file.txt'),
                f'{sandbox_dir}/should_not_exist.txt',
            )

        obs = _run_cmd_action(runtime, f'ls {sandbox_dir}/should_not_exist.txt')
        assert obs.exit_code != 0  # File should not exist
    finally:
        _close_test_runtime(runtime)


def test_keep_prompt(box_class, temp_dir):
    runtime = _load_runtime(
        temp_dir,
        box_class=box_class,
        run_as_openhands=False,
    )
    try:
        sandbox_dir = _get_sandbox_folder(runtime)

        obs = _run_cmd_action(runtime, f'touch {sandbox_dir}/test_file.txt')
        assert obs.exit_code == 0
        assert 'root@' in obs.content

        obs = _run_cmd_action(
            runtime, f'cat {sandbox_dir}/test_file.txt', keep_prompt=False
        )
        assert obs.exit_code == 0
        assert 'root@' not in obs.content
    finally:
        _close_test_runtime(runtime)


@pytest.mark.skipif(
    TEST_IN_CI != 'True',
    reason='This test is not working in WSL (file ownership)',
)
def test_git_operation(box_class):
    # do not mount workspace, since workspace mount by tests will be owned by root
    # while the user_id we get via os.getuid() is different from root
    # which causes permission issues
    runtime = _load_runtime(
        temp_dir=None,
        box_class=box_class,
        # Need to use non-root user to expose issues
        run_as_openhands=True,
    )
    # this will happen if permission of runtime is not properly configured
    # fatal: detected dubious ownership in repository at '/workspace'
    try:
        # check the ownership of the current directory
        obs = _run_cmd_action(runtime, 'ls -alh .')
        assert obs.exit_code == 0
        # drwx--S--- 2 openhands root   64 Aug  7 23:32 .
        # drwxr-xr-x 1 root      root 4.0K Aug  7 23:33 ..
        for line in obs.content.split('\r\n'):
            if ' ..' in line:
                # parent directory should be owned by root
                assert 'root' in line
                assert 'openhands' not in line
            elif ' .' in line:
                # current directory should be owned by openhands
                # and its group should be root
                assert 'openhands' in line
                assert 'root' in line

        # make sure all git operations are allowed
        obs = _run_cmd_action(runtime, 'git init')
        assert obs.exit_code == 0

        # create a file
        obs = _run_cmd_action(runtime, 'echo "hello" > test_file.txt')
        assert obs.exit_code == 0

        # git add
        obs = _run_cmd_action(runtime, 'git add test_file.txt')
        assert obs.exit_code == 0

        # git diff
        obs = _run_cmd_action(runtime, 'git diff')
        assert obs.exit_code == 0

        # git commit
        obs = _run_cmd_action(runtime, 'git commit -m "test commit"')
        assert obs.exit_code == 0
    finally:
        _close_test_runtime(runtime)


def test_python_version(temp_dir, box_class, run_as_openhands):
    runtime = _load_runtime(temp_dir, box_class, run_as_openhands)
    try:
        obs = runtime.run_action(CmdRunAction(command='python --version'))

        assert isinstance(
            obs, CmdOutputObservation
        ), 'The observation should be a CmdOutputObservation.'
        assert obs.exit_code == 0, 'The exit code should be 0.'
        assert 'Python 3' in obs.content, 'The output should contain "Python 3".'
    finally:
        _close_test_runtime(runtime)<|MERGE_RESOLUTION|>--- conflicted
+++ resolved
@@ -78,8 +78,6 @@
         assert isinstance(obs, CmdOutputObservation)
         assert obs.exit_code == 0
         logger.info(obs, extra={'msg_type': 'OBSERVATION'})
-<<<<<<< HEAD
-=======
 
         # run it again!
         action = CmdRunAction(command='python -c "import time; time.sleep(10)"')
@@ -257,7 +255,6 @@
         assert '/workspace' in obs.content
         assert 'resistant_script.sh' in obs.content
 
->>>>>>> 508c55f1
     finally:
         _close_test_runtime(runtime)
 
