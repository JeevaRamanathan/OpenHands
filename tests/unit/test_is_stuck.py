--- conflicted
+++ resolved
@@ -124,14 +124,10 @@
             assert controller._is_stuck() is True
             mock_warning.assert_called_once_with('Action, Observation loop detected')
 
-<<<<<<< HEAD
     def test_is_stuck_repeating_action_error_observation(
         self, controller: AgentController, event_stream: EventStream
     ):
-=======
-    def test_is_stuck_repeating_action_error_observation(self, controller):
         # (action, error_observation), not necessarily the same error
->>>>>>> e001c6a9
         message_action = MessageAction(content='Done', wait_for_response=False)
         message_action._source = EventSource.USER
 
@@ -320,54 +316,11 @@
 
         assert controller._is_stuck() is False
 
-<<<<<<< HEAD
     def test_is_stuck_four_tuples_cmd_kill_and_output(
         self, controller: AgentController, event_stream: EventStream
     ):
         message_action = MessageAction(content='Done', wait_for_response=False)
         message_action._source = EventSource.USER
-=======
-    def test_is_stuck_three_identical_tuples(self, controller):
-        # the same (action, observation), three times
-
-        # prepare messages to interrupt things
-        message_action = MessageAction(content='Done', wait_for_response=False)
-        message_action._source = EventSource.USER
-        message_action2 = MessageAction(content='Or not done?', wait_for_response=False)
-        message_action2._source = EventSource.USER
-        controller.state.history = [
-            (
-                MessageAction(content='Hello', wait_for_response=False),
-                Observation(content='Response 1'),
-            ),
-            # message from the user shouldn't interfere with the detection
-            (message_action, NullObservation(content='')),
-            (
-                CmdRunAction(command='ls'),
-                CmdOutputObservation(
-                    command_id=1, command='ls', content='file1.txt\nfile2.txt'
-                ),
-            ),
-            (
-                CmdRunAction(command='ls'),
-                # command_id is ignored for the eq check, it's just the pid
-                CmdOutputObservation(
-                    command_id=2, command='ls', content='file1.txt\nfile2.txt'
-                ),
-            ),
-            # message from the user shouldn't interfere with the detection
-            (message_action2, NullObservation(content='')),
-            (
-                CmdRunAction(command='ls'),
-                CmdOutputObservation(
-                    command_id=3, command='ls', content='file1.txt\nfile2.txt'
-                ),
-            ),
-        ]
-        with patch('logging.Logger.warning') as mock_warning:
-            assert controller._is_stuck() is True
-            mock_warning.assert_called_once_with('Action, Observation loop detected')
->>>>>>> e001c6a9
 
         hello_action = MessageAction(content='Hello', wait_for_response=False)
         event_stream.add_event(hello_action, EventSource.USER)
